--- conflicted
+++ resolved
@@ -87,10 +87,7 @@
     dataYear=yeardict[year],
     runPeriod=runperiod,
     jesUncert="Merged",
-<<<<<<< HEAD
     applyHEMfix=True,
-=======
->>>>>>> cc64a66c
     splitJER=True
 )
 
